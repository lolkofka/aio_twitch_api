--- conflicted
+++ resolved
@@ -262,26 +262,6 @@
                                     ws.streamers[streamer_index].is_online
                                     and event.closing_bet_after(current_tmsp) > 0
                                 ):
-<<<<<<< HEAD
-                                    ws.events_predictions[event_id] = event
-                                    start_after = event.closing_bet_after(current_tmsp)
-
-                                    place_bet_thread = Timer(
-                                        start_after,
-                                        ws.twitch.make_predictions,
-                                        (ws.events_predictions[event_id],),
-                                    )
-                                    place_bet_thread.daemon = True
-                                    place_bet_thread.start()
-
-                                    logger.info(
-                                        f"Place the bet after: {start_after}s for {ws.events_predictions[event_id]}",
-                                        extra={
-                                            "emoji": ":alarm_clock:",
-                                            "event": Events.BET_START,
-                                        },
-                                    )
-=======
                                     streamer = ws.streamers[streamer_index]
                                     bet_settings = streamer.settings.bet
                                     if (
@@ -306,7 +286,7 @@
                                             f"Place the bet after: {start_after}s for: {ws.events_predictions[event_id]}",
                                             extra={
                                                 "emoji": ":alarm_clock:",
-                                                "color": Settings.logger.color_palette.BET_START,
+                                                "event": Events.BET_START,
                                             },
                                         )
                                     else:
@@ -314,10 +294,9 @@
                                             f"{streamer} have only {streamer.channel_points} channel points and the minimum for bet is: {bet_settings.minimum_points}",
                                             extra={
                                                 "emoji": ":pushpin:",
-                                                "color": Settings.logger.color_palette.BET_FILTERS,
+                                                "event": Events.BET_FILTERS,
                                             },
                                         )
->>>>>>> ef7cf97c
 
                         elif (
                             message.type == "event-updated"
